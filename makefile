--- conflicted
+++ resolved
@@ -3,13 +3,10 @@
 
 #---Files to compile
 SRCS = main.c startup.c Nvic.c Port.c Port_Cfg.c Crc.c Dio.c Gpt.c Gpt_Cfg.c
-<<<<<<< HEAD
-SRCS += Can.c Can_Lcfg.c Can_Arch.c  Pwm.c Pwm_Lcfg.c Pwm_Arch.c
+SRCS += Can.c Can_Lcfg.c Can_Arch.c  Pwm.c Pwm_Lcfg.c Pwm_Arch.c Det.c Det_Lcfg.c
 SRCS += Fls.c Fls_Lcfg.c 
-=======
-SRCS += Can.c Can_Lcfg.c Can_Arch.c  Pwm.c Pwm_Lcfg.c Pwm_Arch.c Det.c Det_Lcfg.c
 
->>>>>>> 57029a63
+
 #---Linker script
 LINKER = linker.ld
 
