#---Set project name
TARGET = mcal

#---Files to compile
SRCS = main.c startup.c Nvic.c Port.c Port_Cfg.c Crc.c Dio.c Gpt.c Gpt_Cfg.c
<<<<<<< HEAD
SRCS += Can.c Can_Lcfg.c Can_Arch.c  Pwm.c Pwm_Lcfg.c Pwm_Arch.c Det.c Det_Lcfg.c
SRCS += Mcu.c Mcu_Lcfg.c Mcu_Arch.c Fls.c Fls_Lcfg.c 
=======
SRCS += Can.c Can_Lcfg.c Can_Arch.c Pwm.c Pwm_Lcfg.c Pwm_Arch.c Spi.c Spi_Lcfg.c Spi_Arch.c Det.c Det_Lcfg.c
SRCS += Mcu.c Mcu_Lcfg.c Mcu_Arch.c
>>>>>>> da8b05b7

#---Linker script
LINKER = linker.ld

#List of subdirectories for MCAL modules
MCAL_MODULES = Can Dio Fls Gpt Mcu Nvic Port Spi Pwm

#directorios con archivos a compilar (.c y .s)
SRC_PATHS  = .
SRC_PATHS += $(addprefix autosar/mcal/,$(MCAL_MODULES))
SRC_PATHS += autosar/libs
SRC_PATHS += cfg
SRC_PATHS += autosar/Sys
#direcotrios con archivos .h
INC_PATHS  = .
INC_PATHS += autosar
INC_PATHS += autosar/libs
INC_PATHS += autosar/mcal
INC_PATHS += $(addprefix autosar/mcal/,$(MCAL_MODULES))
INC_PATHS += autosar/mcal/regs
INC_PATHS += cfg
INC_PATHS += autosar/Sys

#---Set toolchain
TOOLCHAIN = arm-none-eabi

#---Compilation options
CPU = -mcpu=cortex-m0plus -mthumb -mfloat-abi=soft
CFLAGS  = -O0                        # Compile with Size Optimizations (O0, O1, O2, O3, Os)
CFLAGS += -g3                        # Debugging information level (g1, g2, g3)
CFLAGS += -ffunction-sections        # Create a separate function section
CFLAGS += -fdata-sections            # Create a separate data section
CFLAGS += -fno-builtin               # Don't recognize built-in functions that do not begin with ‘__builtin_’ as prefix
CFLAGS += -std=c99                   # Comply with C11
CFLAGS += -Wall                      # Be anal Enable All Warnings
CFLAGS += -pedantic                  # Be extra anal More ANSI Checks
CFLAGS += -Werror                    # Threat all warnings as errors
CFLAGS += -Wstrict-prototypes        # Warn if a function is declared or defined without specifying the argument types
CFLAGS += -fsigned-char              # char is treated as signed
CFLAGS += -fdiagnostics-color=always # color the output
CFLAGS += -fomit-frame-pointer       # Don't keep the frame pointer in a register for functions that don't need one
CFLAGS += -fverbose-asm              # Put extra commentary information in the generated assembly code
CFLAGS += -MMD -MP

#---Linker options
LFLAGS  = $(CPU)
#LFLAGS += -Wl,--gc-sections
LFLAGS += -nostdlib
LFLAGS += -Wl,-Map=Build/$(TARGET).map	# Generate map file

#Linter ccpcheck flags
LNFLAGS  = --inline-suppr       # comments to suppress lint warnings
LNFLAGS += --enable=warning,style # enable only warnings
LNFLAGS += --error-exitcode=1	# return error if any warnings
LNFLAGS += --quiet              # spit only useful information
LNFLAGS += --std=c11            # check against C11
LNFLAGS += --template=gcc       # display warning gcc style
LNFLAGS += --force              # evaluate all the #if sentences
LNFLAGS += --platform=unix32    # lint againt a unix32 platform, but we are using arm32
LNFLAGS += --cppcheck-build-dir=Build/checks

#---Build target
OBJS = $(SRCS:%.c=Build/obj/%.o)
DEPS = $(OBJS:%.o=%.d)
RSLST = $(SRCT:Test_%.c=Build/unity/results/test_%.txt)
FILES  = $(shell find ./ -type f ! -path '*/test/unity*' -name "*.[ch]")
VPATH = $(SRC_PATHS)
INCLS = $(addprefix -I ,$(INC_PATHS))

all : format lint build $(TARGET)

$(TARGET) : $(addprefix Build/, $(TARGET).elf)
	$(TOOLCHAIN)-objcopy -Oihex $< Build/$(TARGET).hex
	$(TOOLCHAIN)-objdump -S $< > Build/$(TARGET).lst
	$(TOOLCHAIN)-size --format=berkeley $<

Build/$(TARGET).elf : $(OBJS)
	$(TOOLCHAIN)-gcc $(LFLAGS) -T $(LINKER) -o $@ $^

Build/obj/%.o : %.c
	$(TOOLCHAIN)-gcc $(CPU) $(CFLAGS) $(INCLS) -c $< -o $@

.PHONY : build clean lint docs format test
#---remove binary files
clean :
	rm -r Build
#---Create output directory
build :
	@mkdir -p Build/obj
	@mkdir -p Build/unity
	@mkdir -p Build/unity/results
	@mkdir -p Build/unity/obj

flash :
	openocd -f board/st_nucleo_g0.cfg -c "program Build/$(TARGET).hex verify reset" -c shutdown

#---open a debug server conection------------------------------------------------------------------
open :
	openocd -f board/st_nucleo_g0.cfg
#	JLinkGDBServer -if SWD -device stm32g0b1re -nogui

#---launch a debug session, NOTE: is mandatory to previously open a debug server session-----------
debug :
	arm-none-eabi-gdb Build/$(TARGET).elf -iex "set auto-load safe-path /"

format :
	@clang-format -style=file -i --Werror $(FILES)

lint : format
	mkdir -p Build/checks
	cppcheck --addon=misra.json --suppressions-list=.msupress $(LNFLAGS) autosar

test : format build 
	ceedling clobber
	ceedling gcov:all utils:gcov
	firefox Build/ceedling/artifacts/gcov/GcovCoverageResults.html

docs : format
	mkdir -p Build/doxygen 
	mkdir -p Build/sphinx 
	mkdir -p Build/sphinx/_template 
	mkdir -p Build/sphinx/_static 
	mkdir -p Build/sphinx/_build
	doxygen .doxyfile
	firefox Build/doxygen/html/index.html
#	sphinx-build -b html Docs Build/sphinx/_build -c ./ -W
#	firefox Build/sphinx/_build/index.html<|MERGE_RESOLUTION|>--- conflicted
+++ resolved
@@ -3,13 +3,8 @@
 
 #---Files to compile
 SRCS = main.c startup.c Nvic.c Port.c Port_Cfg.c Crc.c Dio.c Gpt.c Gpt_Cfg.c
-<<<<<<< HEAD
-SRCS += Can.c Can_Lcfg.c Can_Arch.c  Pwm.c Pwm_Lcfg.c Pwm_Arch.c Det.c Det_Lcfg.c
+SRCS += Can.c Can_Lcfg.c Can_Arch.c Pwm.c Pwm_Lcfg.c Pwm_Arch.c Spi.c Spi_Lcfg.c Spi_Arch.c Det.c Det_Lcfg.c
 SRCS += Mcu.c Mcu_Lcfg.c Mcu_Arch.c Fls.c Fls_Lcfg.c 
-=======
-SRCS += Can.c Can_Lcfg.c Can_Arch.c Pwm.c Pwm_Lcfg.c Pwm_Arch.c Spi.c Spi_Lcfg.c Spi_Arch.c Det.c Det_Lcfg.c
-SRCS += Mcu.c Mcu_Lcfg.c Mcu_Arch.c
->>>>>>> da8b05b7
 
 #---Linker script
 LINKER = linker.ld
