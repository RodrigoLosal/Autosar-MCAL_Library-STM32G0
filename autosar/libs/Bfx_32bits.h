/**
 * @file    Bfx_32bits.h
 * @brief   **This file contains the Bitfield functions for fixed point for 32 bit registers.**
 *
 * Bfx routines specification specifies the functionality, API and the configuration of the
 * AUTOSAR library for BIT functionality dedicated to fixed-point arithmetic routines.
 * All bit functions are re-entrant and can handle several simultaneous requests from the
 * application.
 */
#include "Std_Types.h"

/**
 * @brief   **Set a single bit in Data pointer**
 *
 * This function shall set the logical status of input data as ’1’ at the requested bit position.
 *
 * @param   Data Unsigned integer to modify
 * @param   BitPn Number of bit to modify
 * 
 * @reqs   SWS_Bfx_00001, SWS_Bfx_00002, SWS_Bfx_00008
 */
static inline void Bfx_SetBit_u32u8( uint32 *Data, uint8 BitPn )
{
    *Data |= ( 0x01 << BitPn );
}

/**
 * @brief   **Clears a single bit in Data pointer**
 *
 * This function shall clear the logical status of the input data to ’0’ at the requested bit
 * position.
 *
 * @param   Data Unsigned integer to modify
 * @param   BitPn Number of bit to modify
 *
 * @reqs   SWS_Bfx_00010, SWS_Bfx_00011, SWS_Bfx_00015
 */
static inline void Bfx_ClrBit_u32u8( uint32 *Data, uint8 BitPn )
{
    *Data &= ~( 0x01 << BitPn );
}

/**
 * @brief   **Obtain one bit especified**
 *
 * This function shall return the logical status of the input data for the requested bit position.
 *
 * @param   Data Unsigned integer containing the bit
 * @param   BitPn Number of bit to obtain
 *
 * @retval  Result
 *
 * @reqs   SWS_Bfx_00016, SWS_Bfx_00017, SWS_Bfx_00020
 */
static inline boolean Bfx_GetBit_u32u8_u8( uint32 *Data, uint8 BitPn )
{
    boolean Result;

    Result = ( *Data >> BitPn ) & 1;
    return Result;
}

/**
 * @brief   **Modifies consecutive bits acording to status**
 *
 * This function shall set the input data as ’1’ or ’0’ as per ’Status’ value starting from
 * ’BitStartPn’ for the length ’BitLn’.
 *
 * @param   Data Unsigned integer to modify
 * @param   BitStartPn Bit that indicates the start of the bits to modify
 * @param   BitLn Number of bits to modify
 * @param   Status Value that the bits will take
 *
 * @reqs   SWS_Bfx_00021, SWS_Bfx_00022, SWS_Bfx_00025
 */
static inline void Bfx_SetBits_u32u8u8u8( uint32 *Data, uint8 BitStartPn, uint8 BitLn, uint8 Status )
{
    uint32 Mask = ( ( 1u << BitLn ) - 1 ) << BitStartPn;

    if( Status == 0 )
    {
        *Data &= ~Mask;
    }
    else if( Status == 1 )
    {
        *Data |= Mask;
    }
}

/**
 * @brief   **Obtains consecutive bits from an unsigned integer**
 *
 * This function shall return the Bits of the input data starting from ’BitStartPn’ for the
 * length of ’BitLn’.
 *
 * @param   Data Unsigned integer with the bits
 * @param   BitStartPn Bit that indicates the start of the bits to obtain
 * @param   BitLn Number of bits to obtain
 *
 * @retval  Result
 *
 * @reqs   SWS_Bfx_00028, SWS_Bfx_00029, SWS_Bfx_00034
 */
static inline uint8 Bfx_GetBits_u32u8u8_u32( uint32 Data, uint8 BitStartPn, uint8 BitLn )
{
    uint32 Result;

    Result = ( Data >> BitStartPn ) & ( ( 1u << BitLn ) - 1u );
    return Result;
}

/**
 * @brief   **Using a mask to set bits**
 *
 * This function shall set the data to logical status ’1’ as per the corresponding Mask bits when
 * set to value 1 and remaining bits will retain their original values.
 *
 * @param   Data Unsigned integer to modify
 * @param   Mask Mask that indicates the bits to set
 *
 * @reqs   SWS_Bfx_00035, SWS_Bfx_00036, SWS_Bfx_00038
 */
static inline void Bfx_SetBitMask_u32u32( uint32 *Data, uint32 Mask )
{
    *Data |= Mask;
}

/**
 * @brief   **Using a mask to clear bits**
 *
 * This function shall clear the logical status to ’0’ for the input data for all the bit
 * positions as per the mask.
 *
 * @param   Data Unsigned integer to modify
 * @param   Mask Mask that indicates the bits to clear
 *
 * @reqs   SWS_Bfx_00039, SWS_Bfx_00040, SWS_Bfx_00045
 */
static inline void Bfx_ClrBitMask_u32u32( uint32 *Data, uint32 Mask )
{
    *Data &= ~Mask;
}

/**
 * @brief   **Compare a mask with a seccion of an unsigned integer**
 *
 * This function shall return TRUE, if all bits defined in Mask value are set in the input Data
 * value. In all other cases this function shall return FALSE.
 *
 * @param   Data Unsigned integer to compare
 * @param   Mask Mask used to compare
 *
 * @retval  Result
 *
 * @reqs   SWS_Bfx_00046, SWS_Bfx_00047, SWS_Bfx_00050
 */
static inline boolean Bfx_TstBitMask_u32u32_u8( uint32 Data, uint32 Mask )
{
    boolean Result;

    Result = ( Data & Mask ) == Mask;
    return Result;
}

/**
 * @brief   **Compare any bit of a mask with a seccion of an unsigned integer**
 *
 * This function makes a test on the input data and if at least one bit is set as per the mask,
 * then the function shall return TRUE, otherwise it shall return FALSE.
 *
 * @param   Data Unsigned integer to compare
 * @param   Mask Mask used to compare
 *
 * @retval  Result
 *
 * @reqs   SWS_Bfx_00051, SWS_Bfx_00055
 */
static inline boolean Bfx_TstBitLnMask_u32u32_u8( uint32 Data, uint32 Mask )
{
    boolean Result;

    Result = ( Data & Mask ) > 0;
    return Result;
}

/**
 * @brief   **Determines if an unsigned integer has even parity**
 *
 * This function tests the number of bits set to 1. If this number is even, it shall return TRUE,
 * otherwise it returns FALSE.
 *
 * @param   Data Unsigned integer to compare
 *
 * @retval  Result
 *
 * @reqs   SWS_Bfx_00056, SWS_Bfx_00060
 */
static inline boolean Bfx_TstParityEven_u32_u8( uint32 Data )
{
    boolean parity = FALSE;
    boolean Result;

    while( Data > 0 )
    {
        parity = !parity;
        Data &= ( Data - 1 );
    }
    Result = !parity;
    return Result;
}

/**
 * @brief   **Changes the value of every bit of an unsigned integer**
 *
 * This function toggles all the bits of data (1’s Complement Data).
 *
 * @param   Data Unsigned integer to modify
 *
 * @reqs   SWS_Bfx_00061, SWS_Bfx_00065
 */
static inline void Bfx_ToggleBits_u32( uint32 *Data )
{
    *Data = ~*Data;
}

/**
 * @brief   **Using a mask to toggle bits**
 *
 * This function toggles the bits of data when the corresponding bit of the mask is enabled and
 * set to 1.
 *
 * @param   Data Unsigned integer to modify
 * @param   Mask Mask that indicates the bits to toggle
 *
 * @reqs   SWS_Bfx_00066, SWS_Bfx_00069
 */
static inline void Bfx_ToggleBitMask_u32u32( uint32 *Data, uint32 Mask )
{
    *Data ^= Mask;
}

/**
 * @brief   **Shifts a unsigned integer to the right acourding to ShiftCnt**
 *
 * This function shall shift data to the right by ShiftCnt. The most significant bit (left-most
 * bit) is replaced by a ’0’ bit and the least significant bit (right-most bit) is discarded for
 * every single bit shift cycle.
 *
 * @param   Data Unsigned integer to modify
 * @param   ShiftCnt Number of shifts to perform
 *
 * @reqs   SWS_Bfx_00070, SWS_Bfx_00075
 */
static inline void Bfx_ShiftBitRt_u32u8( uint32 *Data, uint8 ShiftCnt )
{
    *Data >>= ShiftCnt;
}

/**
 * @brief   **Shifts a unsigned integer to the left acourding to ShiftCnt**
 *
 * This function shall shift data to the left by ShiftCnt. The least significant bit (right-most
 * bit) is replaced by a ’0’ bit and the most significant bit (left-most bit) is discarded for
 * every single bit shift cycle.
 *
 * @param   Data Unsigned integer to modify
 * @param   ShiftCnt Number of shifts to perform
 *
 * @reqs   SWS_Bfx_00076, SWS_Bfx_00080
 */
static inline void Bfx_ShiftBitLt_u32u8( uint32 *Data, uint8 ShiftCnt )
{
    *Data <<= ShiftCnt;
}

/**
 * @brief   **Rotates a unsigned integer to the right acourding to ShiftCnt**
 *
 * This function shall rotate data to the right by ShiftCnt. The least significant bit is rotated
 * to the most significant bit location for every single bit shift cycle.
 *
 * @param   Data Unsigned integer to modify
 * @param   ShiftCnt Number of shifts to perform
 *
 * @reqs   SWS_Bfx_00086, SWS_Bfx_00090
 */
static inline void Bfx_RotBitRt_u32u8( uint32 *Data, uint8 ShiftCnt )
{
    *Data = ( *Data >> ShiftCnt ) | ( *Data << ( 32 - ShiftCnt ) );
}

/**
 * @brief   **Rotates a unsigned integer to the left acourding to ShiftCnt**
 *
 * This function shall rotate data to the right by ShiftCnt. The least significant bit is rotated
 * to the most significant bit location for every single bit shift cycle.
 *
 * @param   Data Unsigned integer to modify
 * @param   ShiftCnt Number of shifts to perform
 *
 * @reqs   SWS_Bfx_00095, SWS_Bfx_00098
 */
static inline void Bfx_RotBitLt_u32u8( uint32 *Data, uint8 ShiftCnt )
{
    *Data = ( *Data << ShiftCnt ) | ( *Data >> ( 32 - ShiftCnt ) );
}

/**
 * @brief   **Copies a bit from an integer to another**
 *
 * This function shall copy a bit from source data from bit position to destination data at bit
 * position.
 *
 * @param   DestinationData Unsigned integer receptor
 * @param   DestinationPosition Destination bit
 * @param   SourceData Unsigned integer source
 * @param   SourcePosition Source bit
 *
 * @reqs   SWS_Bfx_00101, SWS_Bfx_00108
 */
static inline void Bfx_CopyBit_u32u8u32u8( uint32 *DestinationData, uint8 DestinationPosition, uint32 SourceData, uint8 SourcePosition )
{
    boolean Buffer;

    Buffer = ( ( SourceData & ( 0x01 << SourcePosition ) ) != 0 ) ? TRUE : FALSE;
    if( Buffer == FALSE )
    {
        *DestinationData = ( *DestinationData & ~( 0x01 << DestinationPosition ) );
    }
    else
    {
        *DestinationData = *DestinationData | ( 0x01 << DestinationPosition );
    }
}

/**
 * @brief   **Takes a pattern and puts it in an unsigned integer**
 *
 * This function shall put bits as mentioned in Pattern to the input Data from the specified bit
 * position.
 *
 * @param   Data Unsigned integer to modify
 * @param   BitStartPn LSB to start
 * @param   BitLn Lenght of the chain of bits
 * @param   Pattern Pattern to partially copy
 *
 * @reqs   SWS_Bfx_00110, SWS_Bfx_00112
 */
static inline void Bfx_PutBits_u32u8u8u32( uint32 *Data, uint8 BitStartPn, uint8 BitLn, uint32 Pattern )
{
    uint32 Mask = ( ( 1u << BitLn ) - 1u ) << BitStartPn;
    *Data       = ( *Data & ~Mask ) | ( ( Pattern << BitStartPn ) & Mask );
}

/**
 * @brief   **Takes a pattern and a mask and puts it in an unsigned integer**
 *
 * This function shall put all bits defined in Pattern and for which the corresponding Mask bit
 * is set to 1 in the input Data.
 *
 * @param   Data Unsigned integer to modify
 * @param   Pattern Pattern to partially copy
 * @param   Mask Mask that indicates the bits to copy
 *
 * @reqs   SWS_Bfx_00120, SWS_Bfx_00124
 */
static inline void Bfx_PutBitsMask_u32u32u32( uint32 *Data, uint32 Pattern, uint32 Mask )
{
    *Data = ( *Data & ~Mask ) | ( Pattern & Mask );
}

/**
 * @brief   **Sets the bit of an unsigned integer according to Status**
 *
 * This function shall update the bit specified by BitPn of input data as ’1’ or ’0’ as per
 * ’Status’ value.
 *
 * @param   Data Unsigned integer to modify
 * @param   BitPn Pin to modify
 * @param   Status boolean value to set
 *
 * @reqs   SWS_Bfx_00130, SWS_Bfx_00132
 */
static inline void Bfx_PutBit_u32u8u8( uint32 *Data, uint8 BitPn, boolean Status )
{
    if( Status == FALSE )
    {
        *Data &= ~( 0x01 << BitPn );
    }
    else
    {
        *Data |= 0x01 << BitPn;
    }
}

/**
 * @brief   **Counts consecutive ones**
 *
 * Count the number of consecutive ones in Data starting with the most significant bit and return
 * the result.
 *
 * @param   Data Unsigned integer to check
 *
 * @retval  Counter
 *
 * @reqs   SWS_Bfx_91003, SWS_Bfx_00137
 */
static inline uint8 Bfx_CountLeadingOnes_u32( uint32 Data )
{
    uint8 Counter = 0;

    for( uint8 i = 32; i > 0; i-- )
    {
        if( ( Data & ( 0x01 << ( i - 1 ) ) ) != 0 )
        {
            Counter++;
        }
        else
        {
            i = 1;
        }
    }
    return Counter;
}

/**
 * @brief   **Counts consecutive zeros**
 *
 * Count the number of consecutive zeros in Data starting with the most significant bit and return
 * the result.
 *
 * @param   Data Unsigned integer to check
 *
 * @retval  Counter
 *
 * @reqs   SWS_Bfx_91005, SWS_Bfx_00141
 */
static inline uint8 Bfx_CountLeadingZeros_u32( uint32 Data )
{
    uint8 Counter = 0;

    for( uint8 i = 32; i > 0; i-- )
    {
        if( ( Data & ( 0x01 << ( i - 1 ) ) ) != 0 )
        {
            i = 1;
        }
        else
        {
            Counter++;
        }
    }
    return Counter;
}

/**
 * @brief   **Counts leading signs**
 *
 * Count the number of consecutive bits which have the same value as most significant bit in Data,
 * starting with bit at position msb minus one. Put the result in Data. It is the number of
 * leading sign bits minus one, giving the number of redundant sign bits in Data.
 *
 * @param   Data Signed integer to count from
 *
 * @retval  Counter
 *
 * @reqs   SWS_Bfx_91004, SWS_Bfx_00139
 */
static inline uint8 Bfx_CountLeadingSigns_s32( sint32 Data )
{
    uint8 Count = 0;
    sint32 Mask = 0x80000000;

    if( Data >= 0 )
    {
        while( ( Data & Mask ) == 0 )
        {
            Count++;
            Mask >>= 1;
        }
    }
    else
    {
        while( ( Data & Mask ) == Mask )
        {
            Count++;
            Mask >>= 1;
        }
    }
    Data = Count - 1;
    return Data;
}

<<<<<<< HEAD
=======
/**
 * @brief   **Arithmetic shift with saturation**
 *
 * If the shift count is greater than or equal to zero, then shift the value in Data by the
 * amount specified by shift count to left.
 * For this function, arithmetic shift is performed. The vacated bits are filled with zeros
 * and the result is saturated if its sign bit differs from the sign bits that are shifted out.
 * If the shift count is less than zero, right-shift the value in Data by the absolute value of
 * the shift count. The vacated bits are filled with the sign-bit (the most significant bit) and
 * bits shifted out are discarded.
 *
 * @param   ShiftCnt Shift count
 * @param   Data Signed integer to check
 *
 * @retval  Data
 *
 * @reqs   SWS_Bfx_91002, SWS_Bfx_00134, SWS_Bfx_00135
 */
>>>>>>> a39ed345
static inline sint32 Bfx_ShiftBitSat_s32s8_s32( sint8 ShiftCnt, sint32 Data )
{
    uint32 Mask            = 0x80000000;
    boolean DataIsNegative = ( Data < 0 );

    if( ShiftCnt >= 0 )
    {
        Data <<= ShiftCnt;
        if( ( DataIsNegative == FALSE ) && ( Data < 0 ) )
        {
            Data = 0x7FFFFFFF;
        }
        else if( ( DataIsNegative == TRUE ) && ( Data >= 0 ) )
        {
            Data = 0xFFFFFFFF;
        }
    }
    else
    {
        ShiftCnt *= -1;
        if( Data > 0 )
        {
            Data >>= ShiftCnt;
        }
        else
        {
            Data >>= ShiftCnt;
            for( uint8 i = 0; i < ShiftCnt; i++ )
            {
                Data |= Mask;
                Mask >>= 1;
            }
        }
    }
    return Data;
}

<<<<<<< HEAD
=======
/**
 * @brief   **Arithmetic shift with saturation**
 *
 * If the shift count is greater than or equal to zero, then shift the value in Data by the
 * amount specified by shift count to left.
 * For this function a logical shift is performed. In this case the result is saturated, if the
 * leading one bit is shifted out.
 * If the shift count is less than zero, right-shift the value in Data by the absolute value of
 * the shift count. The vacated bits are filled with the sign-bit (the most significant bit) and
 * bits shifted out are discarded.
 *
 * @param   ShiftCnt Shift count
 * @param   Data Unsigned integer to check
 *
 * @retval  Data
 *
 * @reqs   SWS_Bfx_91002, SWS_Bfx_00134, SWS_Bfx_00135
 */
>>>>>>> a39ed345
static inline uint32 Bfx_ShiftBitSat_u32s8_u32( sint8 ShiftCnt, uint32 Data )
{
    uint32 Mask        = 0x80000000;
    uint8 MaxShiftLeft = 0;

    while( ( Data & Mask ) == 0 )
    {
        MaxShiftLeft++;
        Mask >>= 1;
    }
    if( ShiftCnt >= 0 )
    {
        if( ShiftCnt > MaxShiftLeft )
        {
            Data = 0xFFFFFFFF;
        }
        else
        {
            Data <<= ShiftCnt;
        }
    }
    else
    {
        ShiftCnt *= -1;
        Data >>= ShiftCnt;
    }
    return Data;
}<|MERGE_RESOLUTION|>--- conflicted
+++ resolved
@@ -491,8 +491,6 @@
     return Data;
 }
 
-<<<<<<< HEAD
-=======
 /**
  * @brief   **Arithmetic shift with saturation**
  *
@@ -511,7 +509,6 @@
  *
  * @reqs   SWS_Bfx_91002, SWS_Bfx_00134, SWS_Bfx_00135
  */
->>>>>>> a39ed345
 static inline sint32 Bfx_ShiftBitSat_s32s8_s32( sint8 ShiftCnt, sint32 Data )
 {
     uint32 Mask            = 0x80000000;
@@ -549,8 +546,6 @@
     return Data;
 }
 
-<<<<<<< HEAD
-=======
 /**
  * @brief   **Arithmetic shift with saturation**
  *
@@ -569,7 +564,6 @@
  *
  * @reqs   SWS_Bfx_91002, SWS_Bfx_00134, SWS_Bfx_00135
  */
->>>>>>> a39ed345
 static inline uint32 Bfx_ShiftBitSat_u32s8_u32( sint8 ShiftCnt, uint32 Data )
 {
     uint32 Mask        = 0x80000000;
