--- conflicted
+++ resolved
@@ -447,11 +447,7 @@
 static inline uint8 Bfx_CountLeadingSigns_s8( sint8 Data )
 {
     uint8 Count = 0;
-<<<<<<< HEAD
-    sint8 Mask  = 0x80;
-=======
     uint8 Mask  = 0x80;
->>>>>>> 6fe79e02
 
     if( Data >= 0 )
     {
