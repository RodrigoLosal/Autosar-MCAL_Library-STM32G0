--- conflicted
+++ resolved
@@ -29,6 +29,8 @@
 #define SCS_BASE           ( 0xE000E000UL )                   /*!< System Control Space Base Address */
 #define NVIC_BASE          ( SCS_BASE + 0x0100UL )            /*!< NVIC Base Address */
 #define NVIC               ( (Nvic_RegisterType *)NVIC_BASE ) /*!< NVIC configuration struct */
+#define TIM6_BASE_ADDRESS  0x40001000                         /*!< TIM6 register base address */
+#define TIM7_BASE_ADDRESS  0x40001400                         /*!< TIM7 register base address */
 #define TIM6_BASE_ADDRESS  0x40001000                         /*!< TIM6 register base address */
 #define TIM7_BASE_ADDRESS  0x40001400                         /*!< TIM7 register base address */
 /**@}*/
@@ -126,7 +128,6 @@
 #define RCC                  ( (RCC_RegisterType *)RCC_BASE_ADDRESS ) /*!< Access to RCC registers*/
 /**@}*/
 
-<<<<<<< HEAD
 /**
   * @defgroup  Struct-Dio casting to base address of the PORTS and RCC for Dio
   @{ */
@@ -136,20 +137,6 @@
 #define DIOD                 ( (Dio_RegisterType *)PORTD_BASE ) /*!< Access to DIOD registers*/
 #define DIOE                 ( (Dio_RegisterType *)PORTE_BASE ) /*!< Access to DIOE registers*/
 #define DIOF                 ( (Dio_RegisterType *)PORTF_BASE ) /*!< Access to DIOF registers*/
-=======
-#define DIOA                 ( (Dio_RegisterType *)PORTA_BASE )
-#define DIOB                 ( (Dio_RegisterType *)PORTB_BASE )
-#define DIOC                 ( (Dio_RegisterType *)PORTC_BASE )
-#define DIOD                 ( (Dio_RegisterType *)PORTD_BASE )
-#define DIOE                 ( (Dio_RegisterType *)PORTE_BASE )
-#define DIOF                 ( (Dio_RegisterType *)PORTF_BASE )
-
-/**
-  * @defgroup  Struct casting to base address of the Basic Timers
-  @{ */
-#define TIM6                ( (Gpt_RegisterType *)TIM6_BASE_ADDRESS )      /*!< Access to TIM6 registers*/
-#define TIM7                ( (Gpt_RegisterType *)TIM7_BASE_ADDRESS )      /*!< Access to TIM7 registers*/
->>>>>>> 010ec7c0
 /**@}*/
 
 /**
