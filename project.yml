:project:
  :build_root: Build/ceedling/
  :release_build: TRUE
  :test_file_prefix: test_


:paths:
  :test:
    - test/**    # directory where the unit testing are
    - test/support/**
  :source:
    - autosar/**      # directory where the functions to test are
    - autosar/libs/**
    - -:autosar/mcal/regs/** # exclude the registers from the source
    - -:cfg/** 


:defines:
  :test:
    - UTEST
  

:plugins: 
  :load_paths:
    - "#{Ceedling.load_path}"
  :enabled:
    - stdout_pretty_tests_report
    - module_generator
    - gcov
 
:gcov:
  :abort_on_uncovered: true
  :uncovered_ignore_list:
    - main.c #
    - startup.c #
    - autosar/mcal/Nvic.c
    - autosar/mcal/Port.c
<<<<<<< HEAD
    - autosar/mcal/Dio.c
=======
    - autosar/libs/Crc.c
>>>>>>> 61e6ad70
  :utilities:
    - gcovr
  :reports:
    - HtmlDetailed
  :gcovr:
    :report_exclude:
    
:tools:
  :test_compiler:
    :executable: gcc
    :name: test_compiler
    :arguments:
      - -I"$": COLLECTION_PATHS_TEST_TOOLCHAIN_INCLUDE
      - -I"$": COLLECTION_PATHS_TEST_SUPPORT_SOURCE_INCLUDE_VENDOR
      - -D$: COLLECTION_DEFINES_TEST_AND_VENDOR
      - -DGNU_COMPILER
      - -g3
      - -c ${1}
      - -o ${2}
      - -O0, -pedantic, -Werror, -Wstrict-prototypes, -fsigned-char, -fomit-frame-pointer, -fverbose-asm<|MERGE_RESOLUTION|>--- conflicted
+++ resolved
@@ -35,11 +35,8 @@
     - startup.c #
     - autosar/mcal/Nvic.c
     - autosar/mcal/Port.c
-<<<<<<< HEAD
     - autosar/mcal/Dio.c
-=======
     - autosar/libs/Crc.c
->>>>>>> 61e6ad70
   :utilities:
     - gcovr
   :reports:
